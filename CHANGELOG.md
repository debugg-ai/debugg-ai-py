--- conflicted
+++ resolved
@@ -1,6 +1,5 @@
 # Changelog
 
-<<<<<<< HEAD
 ## 2.0.0rc4
 
 ## New Features
@@ -277,7 +276,7 @@
 - Passing a function to `sentry_sdk.init`'s `transport` keyword argument has been deprecated. If you wish to provide a custom transport, please pass a `sentry_sdk.transport.Transport` instance or a subclass.
 - The parameter `propagate_hub` in `ThreadingIntegration()` was deprecated and renamed to `propagate_scope`.
 
-=======
+
 ## 1.44.1
 
 ### Various fixes & improvements
@@ -289,7 +288,7 @@
   and completion status.
 
 - Fixed `Event | None` runtime `TypeError` (#2928) by @szokeasaurusrex
->>>>>>> e22abb63
+
 
 ## 1.44.0
 
