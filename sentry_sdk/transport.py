from abc import ABC, abstractmethod
import io
import warnings
import urllib3
import certifi
import gzip
import socket
import time
from datetime import datetime, timedelta, timezone
from collections import defaultdict
from urllib.request import getproxies

from sentry_sdk.consts import EndpointType
from sentry_sdk.utils import Dsn, logger, capture_internal_exceptions
from sentry_sdk.worker import BackgroundWorker
from sentry_sdk.envelope import Envelope, Item, PayloadRef

from sentry_sdk._types import TYPE_CHECKING

if TYPE_CHECKING:
    from typing import Any
    from typing import Callable
    from typing import Dict
    from typing import Iterable
    from typing import List
    from typing import Optional
    from typing import Tuple
    from typing import Type
    from typing import Union
    from typing import DefaultDict

    from urllib3.poolmanager import PoolManager
    from urllib3.poolmanager import ProxyManager

    from sentry_sdk._types import Event

    DataCategory = Optional[str]


<<<<<<< HEAD
class Transport(ABC):
=======

KEEP_ALIVE_SOCKET_OPTIONS = []
for option in [
    (socket.SOL_SOCKET, lambda: getattr(socket, "SO_KEEPALIVE"), 1),  # noqa: B009
    (socket.SOL_TCP, lambda: getattr(socket, "TCP_KEEPIDLE"), 45),  # noqa: B009
    (socket.SOL_TCP, lambda: getattr(socket, "TCP_KEEPINTVL"), 10),  # noqa: B009
    (socket.SOL_TCP, lambda: getattr(socket, "TCP_KEEPCNT"), 6),  # noqa: B009
]:
    try:
        KEEP_ALIVE_SOCKET_OPTIONS.append((option[0], option[1](), option[2]))
    except AttributeError:
        # a specific option might not be available on specific systems,
        # e.g. TCP_KEEPIDLE doesn't exist on macOS
        pass


class Transport(object):
>>>>>>> 500e087b
    """Baseclass for all transports.

    A transport is used to send an event to sentry.
    """

    parsed_dsn = None  # type: Optional[Dsn]

    def __init__(
        self, options=None  # type: Optional[Dict[str, Any]]
    ):
        # type: (...) -> None
        self.options = options
        if options and options["dsn"] is not None and options["dsn"]:
            self.parsed_dsn = Dsn(options["dsn"])
        else:
            self.parsed_dsn = None

    def capture_event(
        self, event  # type: Event
    ):
        # type: (...) -> None
        """
        DEPRECATED: Please use capture_envelope instead.

        This gets invoked with the event dictionary when an event should
        be sent to sentry.
        """

        warnings.warn(
            "capture_event is deprecated, please use capture_envelope instead!",
            DeprecationWarning,
            stacklevel=2,
        )

        envelope = Envelope()
        envelope.add_event(event)
        self.capture_envelope(envelope)

    @abstractmethod
    def capture_envelope(
        self, envelope  # type: Envelope
    ):
        # type: (...) -> None
        """
        Send an envelope to Sentry.

        Envelopes are a data container format that can hold any type of data
        submitted to Sentry. We use it to send all event data (including errors,
        transactions, crons checkins, etc.) to Sentry.
        """
        pass

    def flush(
        self,
        timeout,  # type: float
        callback=None,  # type: Optional[Any]
    ):
        # type: (...) -> None
        """
        Wait `timeout` seconds for the current events to be sent out.

        The default implementation is a no-op, since this method may only be relevant to some transports.
        Subclasses should override this method if necessary.
        """
        return None

    def kill(self):
        # type: () -> None
        """
        Forcefully kills the transport.

        The default implementation is a no-op, since this method may only be relevant to some transports.
        Subclasses should override this method if necessary.
        """
        return None

    def record_lost_event(
        self,
        reason,  # type: str
        data_category=None,  # type: Optional[str]
        item=None,  # type: Optional[Item]
    ):
        # type: (...) -> None
        """This increments a counter for event loss by reason and
        data category.
        """
        return None

    def is_healthy(self):
        # type: () -> bool
        return True

    def __del__(self):
        # type: () -> None
        try:
            self.kill()
        except Exception:
            pass


def _parse_rate_limits(header, now=None):
    # type: (Any, Optional[datetime]) -> Iterable[Tuple[DataCategory, datetime]]
    if now is None:
        now = datetime.now(timezone.utc)

    for limit in header.split(","):
        try:
            retry_after, categories, _ = limit.strip().split(":", 2)
            retry_after = now + timedelta(seconds=int(retry_after))
            for category in categories and categories.split(";") or (None,):
                yield category, retry_after
        except (LookupError, ValueError):
            continue


class HttpTransport(Transport):
    """The default HTTP transport."""

    def __init__(
        self, options  # type: Dict[str, Any]
    ):
        # type: (...) -> None
        from sentry_sdk.consts import VERSION

        Transport.__init__(self, options)
        assert self.parsed_dsn is not None
        self.options = options  # type: Dict[str, Any]
        self._worker = BackgroundWorker(queue_size=options["transport_queue_size"])
        self._auth = self.parsed_dsn.to_auth("sentry.python/%s" % VERSION)
        self._disabled_until = {}  # type: Dict[DataCategory, datetime]
        self._retry = urllib3.util.Retry()
        self._discarded_events = defaultdict(
            int
        )  # type: DefaultDict[Tuple[str, str], int]
        self._last_client_report_sent = time.time()

        compresslevel = options.get("_experiments", {}).get(
            "transport_zlib_compression_level"
        )
        self._compresslevel = 9 if compresslevel is None else int(compresslevel)

        num_pools = options.get("_experiments", {}).get("transport_num_pools")
        self._num_pools = 2 if num_pools is None else int(num_pools)

        self._pool = self._make_pool(
            self.parsed_dsn,
            http_proxy=options["http_proxy"],
            https_proxy=options["https_proxy"],
            ca_certs=options["ca_certs"],
            proxy_headers=options["proxy_headers"],
        )

        from sentry_sdk import Hub

        self.hub_cls = Hub

    def record_lost_event(
        self,
        reason,  # type: str
        data_category=None,  # type: Optional[str]
        item=None,  # type: Optional[Item]
    ):
        # type: (...) -> None
        if not self.options["send_client_reports"]:
            return

        quantity = 1
        if item is not None:
            data_category = item.data_category
            if data_category == "attachment":
                # quantity of 0 is actually 1 as we do not want to count
                # empty attachments as actually empty.
                quantity = len(item.get_bytes()) or 1
        elif data_category is None:
            raise TypeError("data category not provided")

        self._discarded_events[data_category, reason] += quantity

    def _update_rate_limits(self, response):
        # type: (urllib3.BaseHTTPResponse) -> None

        # new sentries with more rate limit insights.  We honor this header
        # no matter of the status code to update our internal rate limits.
        header = response.headers.get("x-sentry-rate-limits")
        if header:
            logger.warning("Rate-limited via x-sentry-rate-limits")
            self._disabled_until.update(_parse_rate_limits(header))

        # old sentries only communicate global rate limit hits via the
        # retry-after header on 429.  This header can also be emitted on new
        # sentries if a proxy in front wants to globally slow things down.
        elif response.status == 429:
            logger.warning("Rate-limited via 429")
            self._disabled_until[None] = datetime.now(timezone.utc) + timedelta(
                seconds=self._retry.get_retry_after(response) or 60
            )

    def _send_request(
        self,
        body,  # type: bytes
        headers,  # type: Dict[str, str]
        endpoint_type=EndpointType.ENVELOPE,  # type: EndpointType
        envelope=None,  # type: Optional[Envelope]
    ):
        # type: (...) -> None

        def record_loss(reason):
            # type: (str) -> None
            if envelope is None:
                self.record_lost_event(reason, data_category="error")
            else:
                for item in envelope.items:
                    self.record_lost_event(reason, item=item)

        headers.update(
            {
                "User-Agent": str(self._auth.client),
                "X-Sentry-Auth": str(self._auth.to_header()),
            }
        )
        try:
            response = self._pool.request(
                "POST",
                str(self._auth.get_api_url(endpoint_type)),
                body=body,
                headers=headers,
            )
        except Exception:
            self.on_dropped_event("network")
            record_loss("network_error")
            raise

        try:
            self._update_rate_limits(response)

            if response.status == 429:
                # if we hit a 429.  Something was rate limited but we already
                # acted on this in `self._update_rate_limits`.  Note that we
                # do not want to record event loss here as we will have recorded
                # an outcome in relay already.
                self.on_dropped_event("status_429")
                pass

            elif response.status >= 300 or response.status < 200:
                logger.error(
                    "Unexpected status code: %s (body: %s)",
                    response.status,
                    response.data,
                )
                self.on_dropped_event("status_{}".format(response.status))
                record_loss("network_error")
        finally:
            response.close()

    def on_dropped_event(self, reason):
        # type: (str) -> None
        return None

    def _fetch_pending_client_report(self, force=False, interval=60):
        # type: (bool, int) -> Optional[Item]
        if not self.options["send_client_reports"]:
            return None

        if not (force or self._last_client_report_sent < time.time() - interval):
            return None

        discarded_events = self._discarded_events
        self._discarded_events = defaultdict(int)
        self._last_client_report_sent = time.time()

        if not discarded_events:
            return None

        return Item(
            PayloadRef(
                json={
                    "timestamp": time.time(),
                    "discarded_events": [
                        {"reason": reason, "category": category, "quantity": quantity}
                        for (
                            (category, reason),
                            quantity,
                        ) in discarded_events.items()
                    ],
                }
            ),
            type="client_report",
        )

    def _flush_client_reports(self, force=False):
        # type: (bool) -> None
        client_report = self._fetch_pending_client_report(force=force, interval=60)
        if client_report is not None:
            self.capture_envelope(Envelope(items=[client_report]))

    def _check_disabled(self, category):
        # type: (str) -> bool
        def _disabled(bucket):
            # type: (Any) -> bool
            ts = self._disabled_until.get(bucket)
            return ts is not None and ts > datetime.now(timezone.utc)

        return _disabled(category) or _disabled(None)

    def _is_rate_limited(self):
        # type: () -> bool
        return any(
            ts > datetime.now(timezone.utc) for ts in self._disabled_until.values()
        )

    def _is_worker_full(self):
        # type: () -> bool
        return self._worker.full()

    def is_healthy(self):
        # type: () -> bool
        return not (self._is_worker_full() or self._is_rate_limited())

    def _send_envelope(
        self, envelope  # type: Envelope
    ):
        # type: (...) -> None

        # remove all items from the envelope which are over quota
        new_items = []
        for item in envelope.items:
            if self._check_disabled(item.data_category):
                if item.data_category in ("transaction", "error", "default"):
                    self.on_dropped_event("self_rate_limits")
                self.record_lost_event("ratelimit_backoff", item=item)
            else:
                new_items.append(item)

        # Since we're modifying the envelope here make a copy so that others
        # that hold references do not see their envelope modified.
        envelope = Envelope(headers=envelope.headers, items=new_items)

        if not envelope.items:
            return None

        # since we're already in the business of sending out an envelope here
        # check if we have one pending for the stats session envelopes so we
        # can attach it to this enveloped scheduled for sending.  This will
        # currently typically attach the client report to the most recent
        # session update.
        client_report_item = self._fetch_pending_client_report(interval=30)
        if client_report_item is not None:
            envelope.items.append(client_report_item)

        body = io.BytesIO()
        if self._compresslevel == 0:
            envelope.serialize_into(body)
        else:
            with gzip.GzipFile(
                fileobj=body, mode="w", compresslevel=self._compresslevel
            ) as f:
                envelope.serialize_into(f)

        assert self.parsed_dsn is not None
        logger.debug(
            "Sending envelope [%s] project:%s host:%s",
            envelope.description,
            self.parsed_dsn.project_id,
            self.parsed_dsn.host,
        )

        headers = {
            "Content-Type": "application/x-sentry-envelope",
        }
        if self._compresslevel > 0:
            headers["Content-Encoding"] = "gzip"

        self._send_request(
            body.getvalue(),
            headers=headers,
            endpoint_type=EndpointType.ENVELOPE,
            envelope=envelope,
        )
        return None

    def _get_pool_options(self, ca_certs):
        # type: (Optional[Any]) -> Dict[str, Any]
        options = {
            "num_pools": self._num_pools,
            "cert_reqs": "CERT_REQUIRED",
            "ca_certs": ca_certs or certifi.where(),
        }

        socket_options = None  # type: Optional[List[Tuple[int, int, int | bytes]]]

        if self.options["socket_options"] is not None:
            socket_options = self.options["socket_options"]

        if self.options["keep_alive"]:
            if socket_options is None:
                socket_options = []

            used_options = {(o[0], o[1]) for o in socket_options}
            for default_option in KEEP_ALIVE_SOCKET_OPTIONS:
                if (default_option[0], default_option[1]) not in used_options:
                    socket_options.append(default_option)

        if socket_options is not None:
            options["socket_options"] = socket_options

        return options

    def _in_no_proxy(self, parsed_dsn):
        # type: (Dsn) -> bool
        no_proxy = getproxies().get("no")
        if not no_proxy:
            return False
        for host in no_proxy.split(","):
            host = host.strip()
            if parsed_dsn.host.endswith(host) or parsed_dsn.netloc.endswith(host):
                return True
        return False

    def _make_pool(
        self,
        parsed_dsn,  # type: Dsn
        http_proxy,  # type: Optional[str]
        https_proxy,  # type: Optional[str]
        ca_certs,  # type: Optional[Any]
        proxy_headers,  # type: Optional[Dict[str, str]]
    ):
        # type: (...) -> Union[PoolManager, ProxyManager]
        proxy = None
        no_proxy = self._in_no_proxy(parsed_dsn)

        # try HTTPS first
        if parsed_dsn.scheme == "https" and (https_proxy != ""):
            proxy = https_proxy or (not no_proxy and getproxies().get("https"))

        # maybe fallback to HTTP proxy
        if not proxy and (http_proxy != ""):
            proxy = http_proxy or (not no_proxy and getproxies().get("http"))

        opts = self._get_pool_options(ca_certs)

        if proxy:
            if proxy_headers:
                opts["proxy_headers"] = proxy_headers

            if proxy.startswith("socks"):
                use_socks_proxy = True
                try:
                    # Check if PySocks depencency is available
                    from urllib3.contrib.socks import SOCKSProxyManager
                except ImportError:
                    use_socks_proxy = False
                    logger.warning(
                        "You have configured a SOCKS proxy (%s) but support for SOCKS proxies is not installed. Disabling proxy support. Please add `PySocks` (or `urllib3` with the `[socks]` extra) to your dependencies.",
                        proxy,
                    )

                if use_socks_proxy:
                    return SOCKSProxyManager(proxy, **opts)
                else:
                    return urllib3.PoolManager(**opts)
            else:
                return urllib3.ProxyManager(proxy, **opts)
        else:
            return urllib3.PoolManager(**opts)

    def capture_envelope(
        self, envelope  # type: Envelope
    ):
        # type: (...) -> None
        hub = self.hub_cls.current

        def send_envelope_wrapper():
            # type: () -> None
            with hub:
                with capture_internal_exceptions():
                    self._send_envelope(envelope)
                    self._flush_client_reports()

        if not self._worker.submit(send_envelope_wrapper):
            self.on_dropped_event("full_queue")
            for item in envelope.items:
                self.record_lost_event("queue_overflow", item=item)

    def flush(
        self,
        timeout,  # type: float
        callback=None,  # type: Optional[Any]
    ):
        # type: (...) -> None
        logger.debug("Flushing HTTP transport")

        if timeout > 0:
            self._worker.submit(lambda: self._flush_client_reports(force=True))
            self._worker.flush(timeout, callback)

    def kill(self):
        # type: () -> None
        logger.debug("Killing HTTP transport")
        self._worker.kill()


class _FunctionTransport(Transport):
    """
    DEPRECATED: Users wishing to provide a custom transport should subclass
    the Transport class, rather than providing a function.
    """

    def __init__(
        self, func  # type: Callable[[Event], None]
    ):
        # type: (...) -> None
        Transport.__init__(self)
        self._func = func

    def capture_event(
        self, event  # type: Event
    ):
        # type: (...) -> None
        self._func(event)
        return None

    def capture_envelope(self, envelope: Envelope) -> None:
        # Since function transports expect to be called with an event, we need
        # to iterate over the envelope and call the function for each event, via
        # the deprecated capture_event method.
        event = envelope.get_event()
        if event is not None:
            self.capture_event(event)


def make_transport(options):
    # type: (Dict[str, Any]) -> Optional[Transport]
    ref_transport = options["transport"]

    # By default, we use the http transport class
    transport_cls = HttpTransport  # type: Type[Transport]

    if isinstance(ref_transport, Transport):
        return ref_transport
    elif isinstance(ref_transport, type) and issubclass(ref_transport, Transport):
        transport_cls = ref_transport
    elif callable(ref_transport):
        warnings.warn(
            "Function transports are deprecated and will be removed in a future release."
            "Please provide a Transport instance or subclass, instead.",
            DeprecationWarning,
            stacklevel=2,
        )
        return _FunctionTransport(ref_transport)

    # if a transport class is given only instantiate it if the dsn is not
    # empty or None
    if options["dsn"]:
        return transport_cls(options)

    return None<|MERGE_RESOLUTION|>--- conflicted
+++ resolved
@@ -1,20 +1,20 @@
 from abc import ABC, abstractmethod
 import io
-import warnings
-import urllib3
-import certifi
 import gzip
 import socket
 import time
+import warnings
 from datetime import datetime, timedelta, timezone
 from collections import defaultdict
 from urllib.request import getproxies
+
+import urllib3
+import certifi
 
 from sentry_sdk.consts import EndpointType
 from sentry_sdk.utils import Dsn, logger, capture_internal_exceptions
 from sentry_sdk.worker import BackgroundWorker
 from sentry_sdk.envelope import Envelope, Item, PayloadRef
-
 from sentry_sdk._types import TYPE_CHECKING
 
 if TYPE_CHECKING:
@@ -36,10 +36,6 @@
 
     DataCategory = Optional[str]
 
-
-<<<<<<< HEAD
-class Transport(ABC):
-=======
 
 KEEP_ALIVE_SOCKET_OPTIONS = []
 for option in [
@@ -56,8 +52,7 @@
         pass
 
 
-class Transport(object):
->>>>>>> 500e087b
+class Transport(ABC):
     """Baseclass for all transports.
 
     A transport is used to send an event to sentry.
