--- conflicted
+++ resolved
@@ -5,18 +5,7 @@
 from datetime import datetime, timezone
 from importlib import import_module
 
-<<<<<<< HEAD
-from sentry_sdk._compat import check_uwsgi_thread_support
-=======
-from sentry_sdk._compat import (
-    PY37,
-    datetime_utcnow,
-    string_types,
-    text_type,
-    iteritems,
-    check_uwsgi_thread_support,
-)
->>>>>>> cf2d3c67
+from sentry_sdk._compat import PY37, check_uwsgi_thread_support
 from sentry_sdk.utils import (
     capture_internal_exceptions,
     current_stacktrace,
