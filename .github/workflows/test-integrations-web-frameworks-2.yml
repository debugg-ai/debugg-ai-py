--- conflicted
+++ resolved
@@ -154,66 +154,6 @@
         with:
           token: ${{ secrets.CODECOV_TOKEN }}
           files: coverage.xml
-<<<<<<< HEAD
-=======
-  test-web_frameworks_2-py27:
-    name: Web Frameworks 2 (py27)
-    timeout-minutes: 30
-    runs-on: ubuntu-20.04
-    container: python:2.7
-    steps:
-      - uses: actions/checkout@v4.1.1
-      - name: Setup Test Env
-        run: |
-          pip install coverage "tox>=3,<4"
-      - name: Erase coverage
-        run: |
-          coverage erase
-      - name: Test aiohttp py27
-        run: |
-          set -x # print commands that are executed
-          ./scripts/runtox.sh --exclude-latest "py2.7-aiohttp" --cov=tests --cov=sentry_sdk --cov-report= --cov-branch
-      - name: Test asgi py27
-        run: |
-          set -x # print commands that are executed
-          ./scripts/runtox.sh --exclude-latest "py2.7-asgi" --cov=tests --cov=sentry_sdk --cov-report= --cov-branch
-      - name: Test bottle py27
-        run: |
-          set -x # print commands that are executed
-          ./scripts/runtox.sh --exclude-latest "py2.7-bottle" --cov=tests --cov=sentry_sdk --cov-report= --cov-branch
-      - name: Test falcon py27
-        run: |
-          set -x # print commands that are executed
-          ./scripts/runtox.sh --exclude-latest "py2.7-falcon" --cov=tests --cov=sentry_sdk --cov-report= --cov-branch
-      - name: Test pyramid py27
-        run: |
-          set -x # print commands that are executed
-          ./scripts/runtox.sh --exclude-latest "py2.7-pyramid" --cov=tests --cov=sentry_sdk --cov-report= --cov-branch
-      - name: Test quart py27
-        run: |
-          set -x # print commands that are executed
-          ./scripts/runtox.sh --exclude-latest "py2.7-quart" --cov=tests --cov=sentry_sdk --cov-report= --cov-branch
-      - name: Test sanic py27
-        run: |
-          set -x # print commands that are executed
-          ./scripts/runtox.sh --exclude-latest "py2.7-sanic" --cov=tests --cov=sentry_sdk --cov-report= --cov-branch
-      - name: Test starlite py27
-        run: |
-          set -x # print commands that are executed
-          ./scripts/runtox.sh --exclude-latest "py2.7-starlite" --cov=tests --cov=sentry_sdk --cov-report= --cov-branch
-      - name: Test tornado py27
-        run: |
-          set -x # print commands that are executed
-          ./scripts/runtox.sh --exclude-latest "py2.7-tornado" --cov=tests --cov=sentry_sdk --cov-report= --cov-branch
-      - name: Generate coverage XML
-        run: |
-          coverage combine .coverage*
-          coverage xml -i
-      - uses: codecov/codecov-action@v4
-        with:
-          token: ${{ secrets.CODECOV_TOKEN }}
-          files: coverage.xml
->>>>>>> 60e644c8
   check_required_tests:
     name: All Web Frameworks 2 tests passed
     needs: test-web_frameworks_2-pinned
