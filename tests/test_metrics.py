<<<<<<< HEAD
=======
# coding: utf-8
import pytest
>>>>>>> c8e91720
import sys
import time
import linecache
from unittest import mock

from sentry_sdk import Hub, metrics, push_scope, start_transaction
from sentry_sdk.tracing import TRANSACTION_SOURCE_ROUTE
from sentry_sdk.envelope import parse_json

<<<<<<< HEAD
=======
try:
    from unittest import mock  # python 3.3 and above
except ImportError:
    import mock  # python < 3.3

try:
    import gevent
except ImportError:
    gevent = None

requires_gevent = pytest.mark.skipif(gevent is None, reason="gevent not enabled")

>>>>>>> c8e91720

def parse_metrics(bytes):
    rv = []
    for line in bytes.splitlines():
        pieces = line.decode("utf-8").split("|")
        payload = pieces[0].split(":")
        name = payload[0]
        values = payload[1:]
        ty = pieces[1]
        ts = None
        tags = {}
        for piece in pieces[2:]:
            if piece[0] == "#":
                for pair in piece[1:].split(","):
                    k, v = pair.split(":", 1)
                    old = tags.get(k)
                    if old is not None:
                        if isinstance(old, list):
                            old.append(v)
                        else:
                            tags[k] = [old, v]
                    else:
                        tags[k] = v
            elif piece[0] == "T":
                ts = int(piece[1:])
            else:
                raise ValueError("unknown piece %r" % (piece,))
        rv.append((ts, name, ty, values, tags))
    rv.sort(key=lambda x: (x[0], x[1], tuple(sorted(tags.items()))))
    return rv


def test_incr(sentry_init, capture_envelopes):
    sentry_init(
        release="fun-release",
        environment="not-fun-env",
        _experiments={"enable_metrics": True, "metric_code_locations": True},
    )
    ts = time.time()
    envelopes = capture_envelopes()

    metrics.incr("foobar", 1.0, tags={"foo": "bar", "blub": "blah"}, timestamp=ts)
    metrics.incr("foobar", 2.0, tags={"foo": "bar", "blub": "blah"}, timestamp=ts)
    Hub.current.flush()

    (envelope,) = envelopes
    statsd_item, meta_item = envelope.items

    assert statsd_item.headers["type"] == "statsd"
    m = parse_metrics(statsd_item.payload.get_bytes())

    assert len(m) == 1
    assert m[0][1] == "foobar@none"
    assert m[0][2] == "c"
    assert m[0][3] == ["3.0"]
    assert m[0][4] == {
        "blub": "blah",
        "foo": "bar",
        "release": "fun-release",
        "environment": "not-fun-env",
    }

    assert meta_item.headers["type"] == "metric_meta"
    assert parse_json(meta_item.payload.get_bytes()) == {
        "timestamp": mock.ANY,
        "mapping": {
            "c:foobar@none": [
                {
                    "type": "location",
                    "filename": "tests/test_metrics.py",
                    "abs_path": __file__,
                    "function": sys._getframe().f_code.co_name,
                    "module": __name__,
                    "lineno": mock.ANY,
                    "pre_context": mock.ANY,
                    "context_line": mock.ANY,
                    "post_context": mock.ANY,
                }
            ]
        },
    }


def test_timing(sentry_init, capture_envelopes):
    sentry_init(
        release="fun-release@1.0.0",
        environment="not-fun-env",
        _experiments={"enable_metrics": True, "metric_code_locations": True},
    )
    ts = time.time()
    envelopes = capture_envelopes()

    with metrics.timing("whatever", tags={"blub": "blah"}, timestamp=ts):
        time.sleep(0.1)
    Hub.current.flush()

    (envelope,) = envelopes
    statsd_item, meta_item = envelope.items

    assert statsd_item.headers["type"] == "statsd"
    m = parse_metrics(statsd_item.payload.get_bytes())

    assert len(m) == 1
    assert m[0][1] == "whatever@second"
    assert m[0][2] == "d"
    assert len(m[0][3]) == 1
    assert float(m[0][3][0]) >= 0.1
    assert m[0][4] == {
        "blub": "blah",
        "release": "fun-release@1.0.0",
        "environment": "not-fun-env",
    }

    assert meta_item.headers["type"] == "metric_meta"
    json = parse_json(meta_item.payload.get_bytes())
    assert json == {
        "timestamp": mock.ANY,
        "mapping": {
            "d:whatever@second": [
                {
                    "type": "location",
                    "filename": "tests/test_metrics.py",
                    "abs_path": __file__,
                    "function": sys._getframe().f_code.co_name,
                    "module": __name__,
                    "lineno": mock.ANY,
                    "pre_context": mock.ANY,
                    "context_line": mock.ANY,
                    "post_context": mock.ANY,
                }
            ]
        },
    }

    loc = json["mapping"]["d:whatever@second"][0]
    line = linecache.getline(loc["abs_path"], loc["lineno"])
    assert (
        line.strip()
        == 'with metrics.timing("whatever", tags={"blub": "blah"}, timestamp=ts):'
    )


def test_timing_decorator(sentry_init, capture_envelopes):
    sentry_init(
        release="fun-release@1.0.0",
        environment="not-fun-env",
        _experiments={"enable_metrics": True, "metric_code_locations": True},
    )
    envelopes = capture_envelopes()

    @metrics.timing("whatever-1", tags={"x": "y"})
    def amazing():
        time.sleep(0.1)
        return 42

    @metrics.timing("whatever-2", tags={"x": "y"}, unit="nanosecond")
    def amazing_nano():
        time.sleep(0.01)
        return 23

    assert amazing() == 42
    assert amazing_nano() == 23
    Hub.current.flush()

    (envelope,) = envelopes
    statsd_item, meta_item = envelope.items

    assert statsd_item.headers["type"] == "statsd"
    m = parse_metrics(statsd_item.payload.get_bytes())

    assert len(m) == 2
    assert m[0][1] == "whatever-1@second"
    assert m[0][2] == "d"
    assert len(m[0][3]) == 1
    assert float(m[0][3][0]) >= 0.1
    assert m[0][4] == {
        "x": "y",
        "release": "fun-release@1.0.0",
        "environment": "not-fun-env",
    }

    assert m[1][1] == "whatever-2@nanosecond"
    assert m[1][2] == "d"
    assert len(m[1][3]) == 1
    assert float(m[1][3][0]) >= 10000000.0
    assert m[1][4] == {
        "x": "y",
        "release": "fun-release@1.0.0",
        "environment": "not-fun-env",
    }

    assert meta_item.headers["type"] == "metric_meta"
    json = parse_json(meta_item.payload.get_bytes())
    assert json == {
        "timestamp": mock.ANY,
        "mapping": {
            "d:whatever-1@second": [
                {
                    "type": "location",
                    "filename": "tests/test_metrics.py",
                    "abs_path": __file__,
                    "function": sys._getframe().f_code.co_name,
                    "module": __name__,
                    "lineno": mock.ANY,
                    "pre_context": mock.ANY,
                    "context_line": mock.ANY,
                    "post_context": mock.ANY,
                }
            ],
            "d:whatever-2@nanosecond": [
                {
                    "type": "location",
                    "filename": "tests/test_metrics.py",
                    "abs_path": __file__,
                    "function": sys._getframe().f_code.co_name,
                    "module": __name__,
                    "lineno": mock.ANY,
                    "pre_context": mock.ANY,
                    "context_line": mock.ANY,
                    "post_context": mock.ANY,
                }
            ],
        },
    }

    # XXX: this is not the best location.  It would probably be better to
    # report the location in the function, however that is quite a bit
    # tricker to do since we report from outside the function so we really
    # only see the callsite.
    loc = json["mapping"]["d:whatever-1@second"][0]
    line = linecache.getline(loc["abs_path"], loc["lineno"])
    assert line.strip() == "assert amazing() == 42"


def test_timing_basic(sentry_init, capture_envelopes):
    sentry_init(
        release="fun-release@1.0.0",
        environment="not-fun-env",
        _experiments={"enable_metrics": True, "metric_code_locations": True},
    )
    ts = time.time()
    envelopes = capture_envelopes()

    metrics.timing("timing", 1.0, tags={"a": "b"}, timestamp=ts)
    metrics.timing("timing", 2.0, tags={"a": "b"}, timestamp=ts)
    metrics.timing("timing", 2.0, tags={"a": "b"}, timestamp=ts)
    metrics.timing("timing", 3.0, tags={"a": "b"}, timestamp=ts)
    Hub.current.flush()

    (envelope,) = envelopes
    (envelope,) = envelopes
    statsd_item, meta_item = envelope.items

    assert statsd_item.headers["type"] == "statsd"
    m = parse_metrics(statsd_item.payload.get_bytes())

    assert len(m) == 1
    assert m[0][1] == "timing@second"
    assert m[0][2] == "d"
    assert len(m[0][3]) == 4
    assert sorted(map(float, m[0][3])) == [1.0, 2.0, 2.0, 3.0]
    assert m[0][4] == {
        "a": "b",
        "release": "fun-release@1.0.0",
        "environment": "not-fun-env",
    }

    assert meta_item.headers["type"] == "metric_meta"
    assert parse_json(meta_item.payload.get_bytes()) == {
        "timestamp": mock.ANY,
        "mapping": {
            "d:timing@second": [
                {
                    "type": "location",
                    "filename": "tests/test_metrics.py",
                    "abs_path": __file__,
                    "function": sys._getframe().f_code.co_name,
                    "module": __name__,
                    "lineno": mock.ANY,
                    "pre_context": mock.ANY,
                    "context_line": mock.ANY,
                    "post_context": mock.ANY,
                }
            ]
        },
    }


def test_distribution(sentry_init, capture_envelopes):
    sentry_init(
        release="fun-release@1.0.0",
        environment="not-fun-env",
        _experiments={"enable_metrics": True, "metric_code_locations": True},
    )
    ts = time.time()
    envelopes = capture_envelopes()

    metrics.distribution("dist", 1.0, tags={"a": "b"}, timestamp=ts)
    metrics.distribution("dist", 2.0, tags={"a": "b"}, timestamp=ts)
    metrics.distribution("dist", 2.0, tags={"a": "b"}, timestamp=ts)
    metrics.distribution("dist", 3.0, tags={"a": "b"}, timestamp=ts)
    Hub.current.flush()

    (envelope,) = envelopes
    statsd_item, meta_item = envelope.items

    assert statsd_item.headers["type"] == "statsd"
    m = parse_metrics(statsd_item.payload.get_bytes())

    assert len(m) == 1
    assert m[0][1] == "dist@none"
    assert m[0][2] == "d"
    assert len(m[0][3]) == 4
    assert sorted(map(float, m[0][3])) == [1.0, 2.0, 2.0, 3.0]
    assert m[0][4] == {
        "a": "b",
        "release": "fun-release@1.0.0",
        "environment": "not-fun-env",
    }

    assert meta_item.headers["type"] == "metric_meta"
    json = parse_json(meta_item.payload.get_bytes())
    assert json == {
        "timestamp": mock.ANY,
        "mapping": {
            "d:dist@none": [
                {
                    "type": "location",
                    "filename": "tests/test_metrics.py",
                    "abs_path": __file__,
                    "function": sys._getframe().f_code.co_name,
                    "module": __name__,
                    "lineno": mock.ANY,
                    "pre_context": mock.ANY,
                    "context_line": mock.ANY,
                    "post_context": mock.ANY,
                }
            ]
        },
    }

    loc = json["mapping"]["d:dist@none"][0]
    line = linecache.getline(loc["abs_path"], loc["lineno"])
    assert (
        line.strip()
        == 'metrics.distribution("dist", 1.0, tags={"a": "b"}, timestamp=ts)'
    )


def test_set(sentry_init, capture_envelopes):
    sentry_init(
        release="fun-release@1.0.0",
        environment="not-fun-env",
        _experiments={"enable_metrics": True, "metric_code_locations": True},
    )
    ts = time.time()
    envelopes = capture_envelopes()

    metrics.set("my-set", "peter", tags={"magic": "puff"}, timestamp=ts)
    metrics.set("my-set", "paul", tags={"magic": "puff"}, timestamp=ts)
    metrics.set("my-set", "mary", tags={"magic": "puff"}, timestamp=ts)
    Hub.current.flush()

    (envelope,) = envelopes
    statsd_item, meta_item = envelope.items

    assert statsd_item.headers["type"] == "statsd"
    m = parse_metrics(statsd_item.payload.get_bytes())

    assert len(m) == 1
    assert m[0][1] == "my-set@none"
    assert m[0][2] == "s"
    assert len(m[0][3]) == 3
    assert sorted(map(int, m[0][3])) == [354582103, 2513273657, 3329318813]
    assert m[0][4] == {
        "magic": "puff",
        "release": "fun-release@1.0.0",
        "environment": "not-fun-env",
    }

    assert meta_item.headers["type"] == "metric_meta"
    assert parse_json(meta_item.payload.get_bytes()) == {
        "timestamp": mock.ANY,
        "mapping": {
            "s:my-set@none": [
                {
                    "type": "location",
                    "filename": "tests/test_metrics.py",
                    "abs_path": __file__,
                    "function": sys._getframe().f_code.co_name,
                    "module": __name__,
                    "lineno": mock.ANY,
                    "pre_context": mock.ANY,
                    "context_line": mock.ANY,
                    "post_context": mock.ANY,
                }
            ]
        },
    }


def test_gauge(sentry_init, capture_envelopes):
    sentry_init(
        release="fun-release@1.0.0",
        environment="not-fun-env",
        _experiments={"enable_metrics": True, "metric_code_locations": False},
    )
    ts = time.time()
    envelopes = capture_envelopes()

    metrics.gauge("my-gauge", 10.0, tags={"x": "y"}, timestamp=ts)
    metrics.gauge("my-gauge", 20.0, tags={"x": "y"}, timestamp=ts)
    metrics.gauge("my-gauge", 30.0, tags={"x": "y"}, timestamp=ts)
    Hub.current.flush()

    (envelope,) = envelopes

    assert len(envelope.items) == 1
    assert envelope.items[0].headers["type"] == "statsd"
    m = parse_metrics(envelope.items[0].payload.get_bytes())

    assert len(m) == 1
    assert m[0][1] == "my-gauge@none"
    assert m[0][2] == "g"
    assert len(m[0][3]) == 5
    assert list(map(float, m[0][3])) == [30.0, 10.0, 30.0, 60.0, 3.0]
    assert m[0][4] == {
        "x": "y",
        "release": "fun-release@1.0.0",
        "environment": "not-fun-env",
    }


def test_multiple(sentry_init, capture_envelopes):
    sentry_init(
        release="fun-release@1.0.0",
        environment="not-fun-env",
        _experiments={"enable_metrics": True, "metric_code_locations": False},
    )
    ts = time.time()
    envelopes = capture_envelopes()

    metrics.gauge("my-gauge", 10.0, tags={"x": "y"}, timestamp=ts)
    metrics.gauge("my-gauge", 20.0, tags={"x": "y"}, timestamp=ts)
    metrics.gauge("my-gauge", 30.0, tags={"x": "y"}, timestamp=ts)
    for _ in range(10):
        metrics.incr("counter-1", 1.0, timestamp=ts)
    metrics.incr("counter-2", 1.0, timestamp=ts)

    Hub.current.flush()

    (envelope,) = envelopes

    assert len(envelope.items) == 1
    assert envelope.items[0].headers["type"] == "statsd"
    m = parse_metrics(envelope.items[0].payload.get_bytes())

    assert len(m) == 3

    assert m[0][1] == "counter-1@none"
    assert m[0][2] == "c"
    assert list(map(float, m[0][3])) == [10.0]
    assert m[0][4] == {
        "release": "fun-release@1.0.0",
        "environment": "not-fun-env",
    }

    assert m[1][1] == "counter-2@none"
    assert m[1][2] == "c"
    assert list(map(float, m[1][3])) == [1.0]
    assert m[1][4] == {
        "release": "fun-release@1.0.0",
        "environment": "not-fun-env",
    }

    assert m[2][1] == "my-gauge@none"
    assert m[2][2] == "g"
    assert len(m[2][3]) == 5
    assert list(map(float, m[2][3])) == [30.0, 10.0, 30.0, 60.0, 3.0]
    assert m[2][4] == {
        "x": "y",
        "release": "fun-release@1.0.0",
        "environment": "not-fun-env",
    }


def test_transaction_name(sentry_init, capture_envelopes):
    sentry_init(
        release="fun-release@1.0.0",
        environment="not-fun-env",
        _experiments={"enable_metrics": True, "metric_code_locations": False},
    )
    ts = time.time()
    envelopes = capture_envelopes()

    with push_scope() as scope:
        scope.set_transaction_name("/user/{user_id}", source="route")
        metrics.distribution("dist", 1.0, tags={"a": "b"}, timestamp=ts)
        metrics.distribution("dist", 2.0, tags={"a": "b"}, timestamp=ts)
        metrics.distribution("dist", 2.0, tags={"a": "b"}, timestamp=ts)
        metrics.distribution("dist", 3.0, tags={"a": "b"}, timestamp=ts)

    Hub.current.flush()

    (envelope,) = envelopes

    assert len(envelope.items) == 1
    assert envelope.items[0].headers["type"] == "statsd"
    m = parse_metrics(envelope.items[0].payload.get_bytes())

    assert len(m) == 1
    assert m[0][1] == "dist@none"
    assert m[0][2] == "d"
    assert len(m[0][3]) == 4
    assert sorted(map(float, m[0][3])) == [1.0, 2.0, 2.0, 3.0]
    assert m[0][4] == {
        "a": "b",
        "transaction": "/user/{user_id}",
        "release": "fun-release@1.0.0",
        "environment": "not-fun-env",
    }


@pytest.mark.parametrize("sample_rate", [1.0, None])
def test_metric_summaries(sentry_init, capture_envelopes, sample_rate):
    sentry_init(
        release="fun-release@1.0.0",
        environment="not-fun-env",
        enable_tracing=True,
        _experiments={
            "enable_metrics": True,
            "metrics_summary_sample_rate": sample_rate,
        },
    )
    ts = time.time()
    envelopes = capture_envelopes()

    with start_transaction(
        op="stuff", name="/foo", source=TRANSACTION_SOURCE_ROUTE
    ) as transaction:
        metrics.incr("root-counter", timestamp=ts)
        with metrics.timing("my-timer-metric", tags={"a": "b"}, timestamp=ts):
            for x in range(10):
                metrics.distribution("my-dist", float(x), timestamp=ts)

    Hub.current.flush()

    (transaction, envelope) = envelopes

    # Metrics Emission
    assert envelope.items[0].headers["type"] == "statsd"
    m = parse_metrics(envelope.items[0].payload.get_bytes())

    assert len(m) == 3

    assert m[0][1] == "my-dist@none"
    assert m[0][2] == "d"
    assert len(m[0][3]) == 10
    assert sorted(m[0][3]) == list(map(str, map(float, range(10))))
    assert m[0][4] == {
        "transaction": "/foo",
        "release": "fun-release@1.0.0",
        "environment": "not-fun-env",
    }

    assert m[1][1] == "my-timer-metric@second"
    assert m[1][2] == "d"
    assert len(m[1][3]) == 1
    assert m[1][4] == {
        "a": "b",
        "transaction": "/foo",
        "release": "fun-release@1.0.0",
        "environment": "not-fun-env",
    }

    assert m[2][1] == "root-counter@none"
    assert m[2][2] == "c"
    assert m[2][3] == ["1.0"]
    assert m[2][4] == {
        "transaction": "/foo",
        "release": "fun-release@1.0.0",
        "environment": "not-fun-env",
    }

    # Measurement Attachment
    t = transaction.items[0].get_transaction_event()

    assert t["_metrics_summary"] == {
        "c:root-counter@none": [
            {
                "count": 1,
                "min": 1.0,
                "max": 1.0,
                "sum": 1.0,
                "tags": {
                    "transaction": "/foo",
                    "release": "fun-release@1.0.0",
                    "environment": "not-fun-env",
                },
            }
        ]
    }

    assert t["spans"][0]["_metrics_summary"]["d:my-dist@none"] == [
        {
            "count": 10,
            "min": 0.0,
            "max": 9.0,
            "sum": 45.0,
            "tags": {
                "environment": "not-fun-env",
                "release": "fun-release@1.0.0",
                "transaction": "/foo",
            },
        }
    ]

    assert t["spans"][0]["tags"] == {"a": "b"}
    (timer,) = t["spans"][0]["_metrics_summary"]["d:my-timer-metric@second"]
    assert timer["count"] == 1
    assert timer["max"] == timer["min"] == timer["sum"]
    assert timer["sum"] > 0
    assert timer["tags"] == {
        "a": "b",
        "environment": "not-fun-env",
        "release": "fun-release@1.0.0",
        "transaction": "/foo",
    }


def test_metrics_summary_disabled(sentry_init, capture_envelopes):
    sentry_init(
        release="fun-release@1.0.0",
        environment="not-fun-env",
        enable_tracing=True,
        _experiments={"enable_metrics": True, "metrics_summary_sample_rate": 0.0},
    )
    ts = time.time()
    envelopes = capture_envelopes()

    with start_transaction(
        op="stuff", name="/foo", source=TRANSACTION_SOURCE_ROUTE
    ) as transaction:
        with metrics.timing("my-timer-metric", tags={"a": "b"}, timestamp=ts):
            pass

    Hub.current.flush()

    (transaction, envelope) = envelopes

    # Metrics Emission
    assert envelope.items[0].headers["type"] == "statsd"
    m = parse_metrics(envelope.items[0].payload.get_bytes())

    assert len(m) == 1
    assert m[0][1] == "my-timer-metric@second"
    assert m[0][2] == "d"
    assert len(m[0][3]) == 1
    assert m[0][4] == {
        "a": "b",
        "transaction": "/foo",
        "release": "fun-release@1.0.0",
        "environment": "not-fun-env",
    }

    # Measurement Attachment
    t = transaction.items[0].get_transaction_event()
    assert "_metrics_summary" not in t
    assert "_metrics_summary" not in t["spans"][0]


def test_metrics_summary_filtered(sentry_init, capture_envelopes):
    def should_summarize_metric(key, tags):
        return key == "foo"

    sentry_init(
        release="fun-release@1.0.0",
        environment="not-fun-env",
        enable_tracing=True,
        _experiments={
            "enable_metrics": True,
            "metrics_summary_sample_rate": 1.0,
            "should_summarize_metric": should_summarize_metric,
        },
    )
    ts = time.time()
    envelopes = capture_envelopes()

    with start_transaction(
        op="stuff", name="/foo", source=TRANSACTION_SOURCE_ROUTE
    ) as transaction:
        metrics.timing("foo", value=3.0, tags={"a": "b"}, timestamp=ts)
        metrics.timing("foo", value=2.0, tags={"b": "c"}, timestamp=ts)
        metrics.timing("bar", value=1.0, tags={"a": "b"}, timestamp=ts)

    Hub.current.flush()

    (transaction, envelope) = envelopes

    # Metrics Emission
    assert envelope.items[0].headers["type"] == "statsd"
    m = parse_metrics(envelope.items[0].payload.get_bytes())

    assert len(m) == 3
    assert m[0][1] == "bar@second"
    assert m[1][1] == "foo@second"
    assert m[2][1] == "foo@second"

    # Measurement Attachment
    t = transaction.items[0].get_transaction_event()["_metrics_summary"]
    assert len(t["d:foo@second"]) == 2
    assert {
        "tags": {
            "a": "b",
            "environment": "not-fun-env",
            "release": "fun-release@1.0.0",
            "transaction": "/foo",
        },
        "min": 3.0,
        "max": 3.0,
        "count": 1,
        "sum": 3.0,
    } in t["d:foo@second"]
    assert {
        "tags": {
            "b": "c",
            "environment": "not-fun-env",
            "release": "fun-release@1.0.0",
            "transaction": "/foo",
        },
        "min": 2.0,
        "max": 2.0,
        "count": 1,
        "sum": 2.0,
    } in t["d:foo@second"]


def test_tag_normalization(sentry_init, capture_envelopes):
    sentry_init(
        release="fun-release@1.0.0",
        environment="not-fun-env",
        _experiments={"enable_metrics": True, "metric_code_locations": False},
    )
    ts = time.time()
    envelopes = capture_envelopes()

    metrics.distribution("a", 1.0, tags={"foo-bar": "%$foo"}, timestamp=ts)
    metrics.distribution("b", 1.0, tags={"foo$$$bar": "blah{}"}, timestamp=ts)
    metrics.distribution("c", 1.0, tags={"foö-bar": "snöwmän"}, timestamp=ts)
    Hub.current.flush()

    (envelope,) = envelopes

    assert len(envelope.items) == 1
    assert envelope.items[0].headers["type"] == "statsd"
    m = parse_metrics(envelope.items[0].payload.get_bytes())

    assert len(m) == 3
    assert m[0][4] == {
        "foo-bar": "_$foo",
        "release": "fun-release@1.0.0",
        "environment": "not-fun-env",
    }

    assert m[1][4] == {
        "foo_bar": "blah{}",
        "release": "fun-release@1.0.0",
        "environment": "not-fun-env",
    }

    assert m[2][4] == {
        "fo_-bar": "snöwmän",
        "release": "fun-release@1.0.0",
        "environment": "not-fun-env",
    }


def test_before_emit_metric(sentry_init, capture_envelopes):
    def before_emit(key, tags):
        if key == "removed-metric":
            return False
        tags["extra"] = "foo"
        del tags["release"]
        # this better be a noop!
        metrics.incr("shitty-recursion")
        return True

    sentry_init(
        release="fun-release@1.0.0",
        environment="not-fun-env",
        _experiments={
            "enable_metrics": True,
            "metric_code_locations": False,
            "before_emit_metric": before_emit,
        },
    )
    envelopes = capture_envelopes()

    metrics.incr("removed-metric", 1.0)
    metrics.incr("actual-metric", 1.0)
    Hub.current.flush()

    (envelope,) = envelopes

    assert len(envelope.items) == 1
    assert envelope.items[0].headers["type"] == "statsd"
    m = parse_metrics(envelope.items[0].payload.get_bytes())

    assert len(m) == 1
    assert m[0][1] == "actual-metric@none"
    assert m[0][3] == ["1.0"]
    assert m[0][4] == {
        "extra": "foo",
        "environment": "not-fun-env",
    }


def test_aggregator_flush(sentry_init, capture_envelopes):
    sentry_init(
        release="fun-release@1.0.0",
        environment="not-fun-env",
        _experiments={
            "enable_metrics": True,
        },
    )
    envelopes = capture_envelopes()

    metrics.incr("a-metric", 1.0)
    Hub.current.flush()

    assert len(envelopes) == 1
    assert Hub.current.client.metrics_aggregator.buckets == {}


def test_tag_serialization(sentry_init, capture_envelopes):
    sentry_init(
        release="fun-release",
        environment="not-fun-env",
        _experiments={"enable_metrics": True, "metric_code_locations": False},
    )
    envelopes = capture_envelopes()

    metrics.incr(
        "counter",
        tags={
            "no-value": None,
            "an-int": 42,
            "a-float": 23.0,
            "a-string": "blah",
            "more-than-one": [1, "zwei", "3.0", None],
        },
    )
    Hub.current.flush()

    (envelope,) = envelopes

    assert len(envelope.items) == 1
    assert envelope.items[0].headers["type"] == "statsd"
    m = parse_metrics(envelope.items[0].payload.get_bytes())

    assert len(m) == 1
    assert m[0][4] == {
        "an-int": "42",
        "a-float": "23.0",
        "a-string": "blah",
        "more-than-one": ["1", "3.0", "zwei"],
        "release": "fun-release",
        "environment": "not-fun-env",
    }


def test_flush_recursion_protection(sentry_init, capture_envelopes, monkeypatch):
    sentry_init(
        release="fun-release",
        environment="not-fun-env",
        _experiments={"enable_metrics": True},
    )
    envelopes = capture_envelopes()
    test_client = Hub.current.client

    real_capture_envelope = test_client.transport.capture_envelope

    def bad_capture_envelope(*args, **kwargs):
        metrics.incr("bad-metric")
        return real_capture_envelope(*args, **kwargs)

    monkeypatch.setattr(test_client.transport, "capture_envelope", bad_capture_envelope)

    metrics.incr("counter")

    # flush twice to see the inner metric
    Hub.current.flush()
    Hub.current.flush()

    (envelope,) = envelopes
    m = parse_metrics(envelope.items[0].payload.get_bytes())
    assert len(m) == 1
    assert m[0][1] == "counter@none"


def test_flush_recursion_protection_background_flush(
    sentry_init, capture_envelopes, monkeypatch
):
    monkeypatch.setattr(metrics.MetricsAggregator, "FLUSHER_SLEEP_TIME", 0.1)
    sentry_init(
        release="fun-release",
        environment="not-fun-env",
        _experiments={"enable_metrics": True},
    )
    envelopes = capture_envelopes()
    test_client = Hub.current.client

    real_capture_envelope = test_client.transport.capture_envelope

    def bad_capture_envelope(*args, **kwargs):
        metrics.incr("bad-metric")
        return real_capture_envelope(*args, **kwargs)

    monkeypatch.setattr(test_client.transport, "capture_envelope", bad_capture_envelope)

    metrics.incr("counter")

    # flush via sleep and flag
    Hub.current.client.metrics_aggregator._force_flush = True
    time.sleep(0.5)

    (envelope,) = envelopes
    m = parse_metrics(envelope.items[0].payload.get_bytes())
    assert len(m) == 1
    assert m[0][1] == "counter@none"


@pytest.mark.forked
@requires_gevent
def test_no_metrics_with_gevent(sentry_init, capture_envelopes):
    from gevent import monkey

    monkey.patch_all()

    sentry_init(
        release="fun-release",
        environment="not-fun-env",
        _experiments={"enable_metrics": True, "metric_code_locations": True},
    )
    ts = time.time()
    envelopes = capture_envelopes()

    metrics.incr("foobar", 1.0, tags={"foo": "bar", "blub": "blah"}, timestamp=ts)
    metrics.incr("foobar", 2.0, tags={"foo": "bar", "blub": "blah"}, timestamp=ts)
    Hub.current.flush()

    assert Hub.current.client.metrics_aggregator is None
    assert len(envelopes) == 0<|MERGE_RESOLUTION|>--- conflicted
+++ resolved
@@ -1,23 +1,13 @@
-<<<<<<< HEAD
-=======
-# coding: utf-8
-import pytest
->>>>>>> c8e91720
 import sys
 import time
 import linecache
 from unittest import mock
 
+import pytest
+
 from sentry_sdk import Hub, metrics, push_scope, start_transaction
 from sentry_sdk.tracing import TRANSACTION_SOURCE_ROUTE
 from sentry_sdk.envelope import parse_json
-
-<<<<<<< HEAD
-=======
-try:
-    from unittest import mock  # python 3.3 and above
-except ImportError:
-    import mock  # python < 3.3
 
 try:
     import gevent
@@ -26,7 +16,6 @@
 
 requires_gevent = pytest.mark.skipif(gevent is None, reason="gevent not enabled")
 
->>>>>>> c8e91720
 
 def parse_metrics(bytes):
     rv = []
