--- conflicted
+++ resolved
@@ -9,13 +9,6 @@
 from sentry_sdk.tracing import TRANSACTION_SOURCE_ROUTE
 from sentry_sdk.envelope import parse_json
 
-<<<<<<< HEAD
-=======
-try:
-    from unittest import mock  # python 3.3 and above
-except ImportError:
-    import mock  # python < 3.3
-
 try:
     import gevent
 except ImportError:
@@ -27,7 +20,6 @@
     reason="Require Python 3.7 or higher with gevent",
 )
 
->>>>>>> cf2d3c67
 
 def parse_metrics(bytes):
     rv = []
