import os
<<<<<<< HEAD
=======
import pytest
import sys
from datetime import datetime
>>>>>>> c8e91720

import pytest
from sqlalchemy import Column, ForeignKey, Integer, String, create_engine
from sqlalchemy.exc import IntegrityError
from sqlalchemy.ext.declarative import declarative_base
from sqlalchemy.orm import relationship, sessionmaker
from sqlalchemy import text

from sentry_sdk import capture_message, start_transaction, configure_scope
from sentry_sdk.consts import DEFAULT_MAX_VALUE_LENGTH, SPANDATA
from sentry_sdk.integrations.sqlalchemy import SqlalchemyIntegration
from sentry_sdk.serializer import MAX_EVENT_BYTES
from sentry_sdk.tracing_utils import record_sql_queries
from sentry_sdk.utils import json_dumps

try:
    from unittest import mock
except ImportError:
    import mock


def test_orm_queries(sentry_init, capture_events):
    sentry_init(
        integrations=[SqlalchemyIntegration()], _experiments={"record_sql_params": True}
    )
    events = capture_events()

    Base = declarative_base()  # noqa: N806

    class Person(Base):
        __tablename__ = "person"
        id = Column(Integer, primary_key=True)
        name = Column(String(250), nullable=False)

    class Address(Base):
        __tablename__ = "address"
        id = Column(Integer, primary_key=True)
        street_name = Column(String(250))
        street_number = Column(String(250))
        post_code = Column(String(250), nullable=False)
        person_id = Column(Integer, ForeignKey("person.id"))
        person = relationship(Person)

    engine = create_engine("sqlite:///:memory:")
    Base.metadata.create_all(engine)

    Session = sessionmaker(bind=engine)  # noqa: N806
    session = Session()

    bob = Person(name="Bob")
    session.add(bob)

    assert session.query(Person).first() == bob

    capture_message("hi")

    (event,) = events

    for crumb in event["breadcrumbs"]["values"]:
        del crumb["timestamp"]

    assert event["breadcrumbs"]["values"][-2:] == [
        {
            "category": "query",
            "data": {"db.params": ["Bob"], "db.paramstyle": "qmark"},
            "message": "INSERT INTO person (name) VALUES (?)",
            "type": "default",
        },
        {
            "category": "query",
            "data": {"db.params": [1, 0], "db.paramstyle": "qmark"},
            "message": "SELECT person.id AS person_id, person.name AS person_name \n"
            "FROM person\n"
            " LIMIT ? OFFSET ?",
            "type": "default",
        },
    ]


def test_transactions(sentry_init, capture_events, render_span_tree):
    sentry_init(
        integrations=[SqlalchemyIntegration()],
        _experiments={"record_sql_params": True},
        traces_sample_rate=1.0,
    )
    events = capture_events()

    Base = declarative_base()  # noqa: N806

    class Person(Base):
        __tablename__ = "person"
        id = Column(Integer, primary_key=True)
        name = Column(String(250), nullable=False)

    class Address(Base):
        __tablename__ = "address"
        id = Column(Integer, primary_key=True)
        street_name = Column(String(250))
        street_number = Column(String(250))
        post_code = Column(String(250), nullable=False)
        person_id = Column(Integer, ForeignKey("person.id"))
        person = relationship(Person)

    engine = create_engine("sqlite:///:memory:")
    Base.metadata.create_all(engine)

    Session = sessionmaker(bind=engine)  # noqa: N806
    session = Session()

    with start_transaction(name="test_transaction", sampled=True):
        with session.begin_nested():
            session.query(Person).first()

        for _ in range(2):
            with pytest.raises(IntegrityError):
                with session.begin_nested():
                    session.add(Person(id=1, name="bob"))
                    session.add(Person(id=1, name="bob"))

        with session.begin_nested():
            session.query(Person).first()

    (event,) = events

    for span in event["spans"]:
        assert span["data"][SPANDATA.DB_SYSTEM] == "sqlite"
        assert span["data"][SPANDATA.DB_NAME] == ":memory:"
        assert SPANDATA.SERVER_ADDRESS not in span["data"]
        assert SPANDATA.SERVER_PORT not in span["data"]

    assert (
        render_span_tree(event)
        == """\
- op=null: description=null
  - op="db": description="SAVEPOINT sa_savepoint_1"
  - op="db": description="SELECT person.id AS person_id, person.name AS person_name \\nFROM person\\n LIMIT ? OFFSET ?"
  - op="db": description="RELEASE SAVEPOINT sa_savepoint_1"
  - op="db": description="SAVEPOINT sa_savepoint_2"
  - op="db": description="INSERT INTO person (id, name) VALUES (?, ?)"
  - op="db": description="ROLLBACK TO SAVEPOINT sa_savepoint_2"
  - op="db": description="SAVEPOINT sa_savepoint_3"
  - op="db": description="INSERT INTO person (id, name) VALUES (?, ?)"
  - op="db": description="ROLLBACK TO SAVEPOINT sa_savepoint_3"
  - op="db": description="SAVEPOINT sa_savepoint_4"
  - op="db": description="SELECT person.id AS person_id, person.name AS person_name \\nFROM person\\n LIMIT ? OFFSET ?"
  - op="db": description="RELEASE SAVEPOINT sa_savepoint_4"\
"""
    )


def test_long_sql_query_preserved(sentry_init, capture_events):
    sentry_init(
        traces_sample_rate=1,
        integrations=[SqlalchemyIntegration()],
    )
    events = capture_events()

    engine = create_engine("sqlite:///:memory:")
    with start_transaction(name="test"):
        with engine.connect() as con:
            con.execute(text(" UNION ".join("SELECT {}".format(i) for i in range(100))))

    (event,) = events
    description = event["spans"][0]["description"]
    assert description.startswith("SELECT 0 UNION SELECT 1")
    assert description.endswith("SELECT 98 UNION SELECT 99")


def test_large_event_not_truncated(sentry_init, capture_events):
    sentry_init(
        traces_sample_rate=1,
        integrations=[SqlalchemyIntegration()],
    )
    events = capture_events()

    long_str = "x" * (DEFAULT_MAX_VALUE_LENGTH + 10)

    with configure_scope() as scope:

        @scope.add_event_processor
        def processor(event, hint):
            event["message"] = long_str
            return event

    engine = create_engine("sqlite:///:memory:")
    with start_transaction(name="test"):
        with engine.connect() as con:
            for _ in range(1500):
                con.execute(
                    text(" UNION ".join("SELECT {}".format(i) for i in range(100)))
                )

    (event,) = events

    assert len(json_dumps(event)) > MAX_EVENT_BYTES

    # Some spans are discarded.
    assert len(event["spans"]) == 1000

    # Span descriptions are not truncated.
    description = event["spans"][0]["description"]
    assert len(description) == 1583
    assert description.startswith("SELECT 0")
    assert description.endswith("SELECT 98 UNION SELECT 99")

    description = event["spans"][999]["description"]
    assert len(description) == 1583
    assert description.startswith("SELECT 0")
    assert description.endswith("SELECT 98 UNION SELECT 99")

    # Smoke check that truncation of other fields has not changed.
    assert len(event["message"]) == DEFAULT_MAX_VALUE_LENGTH

    # The _meta for other truncated fields should be there as well.
    assert event["_meta"]["message"] == {
        "": {"len": 1034, "rem": [["!limit", "x", 1021, 1024]]}
    }


def test_engine_name_not_string(sentry_init):
    sentry_init(
        integrations=[SqlalchemyIntegration()],
    )

    engine = create_engine("sqlite:///:memory:")
    engine.dialect.name = b"sqlite"

    with engine.connect() as con:
        con.execute(text("SELECT 0"))


def test_query_source_disabled(sentry_init, capture_events):
    sentry_options = {
        "integrations": [SqlalchemyIntegration()],
        "enable_tracing": True,
        "enable_db_query_source": False,
        "db_query_source_threshold_ms": 0,
    }

    sentry_init(**sentry_options)

    events = capture_events()

    with start_transaction(name="test_transaction", sampled=True):
        Base = declarative_base()  # noqa: N806

        class Person(Base):
            __tablename__ = "person"
            id = Column(Integer, primary_key=True)
            name = Column(String(250), nullable=False)

        engine = create_engine("sqlite:///:memory:")
        Base.metadata.create_all(engine)

        Session = sessionmaker(bind=engine)  # noqa: N806
        session = Session()

        bob = Person(name="Bob")
        session.add(bob)

        assert session.query(Person).first() == bob

    (event,) = events

    for span in event["spans"]:
        if span.get("op") == "db" and span.get("description").startswith(
            "SELECT person"
        ):
            data = span.get("data", {})

            assert SPANDATA.CODE_LINENO not in data
            assert SPANDATA.CODE_NAMESPACE not in data
            assert SPANDATA.CODE_FILEPATH not in data
            assert SPANDATA.CODE_FUNCTION not in data
            break
    else:
        raise AssertionError("No db span found")


@pytest.mark.parametrize("enable_db_query_source", [None, True])
def test_query_source_enabled(sentry_init, capture_events, enable_db_query_source):
    sentry_options = {
        "integrations": [SqlalchemyIntegration()],
        "enable_tracing": True,
        "db_query_source_threshold_ms": 0,
    }
    if enable_db_query_source is not None:
        sentry_options["enable_db_query_source"] = enable_db_query_source

    sentry_init(**sentry_options)

    events = capture_events()

    with start_transaction(name="test_transaction", sampled=True):
        Base = declarative_base()  # noqa: N806

        class Person(Base):
            __tablename__ = "person"
            id = Column(Integer, primary_key=True)
            name = Column(String(250), nullable=False)

        engine = create_engine("sqlite:///:memory:")
        Base.metadata.create_all(engine)

        Session = sessionmaker(bind=engine)  # noqa: N806
        session = Session()

        bob = Person(name="Bob")
        session.add(bob)

        assert session.query(Person).first() == bob

    (event,) = events

    for span in event["spans"]:
        if span.get("op") == "db" and span.get("description").startswith(
            "SELECT person"
        ):
            data = span.get("data", {})

            assert SPANDATA.CODE_LINENO in data
            assert SPANDATA.CODE_NAMESPACE in data
            assert SPANDATA.CODE_FILEPATH in data
            assert SPANDATA.CODE_FUNCTION in data
            break
    else:
        raise AssertionError("No db span found")


def test_query_source(sentry_init, capture_events):
    sentry_init(
        integrations=[SqlalchemyIntegration()],
        enable_tracing=True,
        enable_db_query_source=True,
        db_query_source_threshold_ms=0,
    )
    events = capture_events()

    with start_transaction(name="test_transaction", sampled=True):
        Base = declarative_base()  # noqa: N806

        class Person(Base):
            __tablename__ = "person"
            id = Column(Integer, primary_key=True)
            name = Column(String(250), nullable=False)

        engine = create_engine("sqlite:///:memory:")
        Base.metadata.create_all(engine)

        Session = sessionmaker(bind=engine)  # noqa: N806
        session = Session()

        bob = Person(name="Bob")
        session.add(bob)

        assert session.query(Person).first() == bob

    (event,) = events

    for span in event["spans"]:
        if span.get("op") == "db" and span.get("description").startswith(
            "SELECT person"
        ):
            data = span.get("data", {})

            assert SPANDATA.CODE_LINENO in data
            assert SPANDATA.CODE_NAMESPACE in data
            assert SPANDATA.CODE_FILEPATH in data
            assert SPANDATA.CODE_FUNCTION in data

            assert type(data.get(SPANDATA.CODE_LINENO)) == int
            assert data.get(SPANDATA.CODE_LINENO) > 0
            assert (
                data.get(SPANDATA.CODE_NAMESPACE)
                == "tests.integrations.sqlalchemy.test_sqlalchemy"
            )
            assert data.get(SPANDATA.CODE_FILEPATH).endswith(
                "tests/integrations/sqlalchemy/test_sqlalchemy.py"
            )

            is_relative_path = data.get(SPANDATA.CODE_FILEPATH)[0] != os.sep
            assert is_relative_path

            assert data.get(SPANDATA.CODE_FUNCTION) == "test_query_source"
            break
    else:
        raise AssertionError("No db span found")


def test_no_query_source_if_duration_too_short(sentry_init, capture_events):
    sentry_init(
        integrations=[SqlalchemyIntegration()],
        enable_tracing=True,
        enable_db_query_source=True,
        db_query_source_threshold_ms=100,
    )
    events = capture_events()

    with start_transaction(name="test_transaction", sampled=True):
        Base = declarative_base()  # noqa: N806

        class Person(Base):
            __tablename__ = "person"
            id = Column(Integer, primary_key=True)
            name = Column(String(250), nullable=False)

        engine = create_engine("sqlite:///:memory:")
        Base.metadata.create_all(engine)

        Session = sessionmaker(bind=engine)  # noqa: N806
        session = Session()

        bob = Person(name="Bob")
        session.add(bob)

        class fake_record_sql_queries:  # noqa: N801
            def __init__(self, *args, **kwargs):
                with record_sql_queries(*args, **kwargs) as span:
                    self.span = span

                self.span.start_timestamp = datetime(2024, 1, 1, microsecond=0)
                self.span.timestamp = datetime(2024, 1, 1, microsecond=99999)

            def __enter__(self):
                return self.span

            def __exit__(self, type, value, traceback):
                pass

        with mock.patch(
            "sentry_sdk.integrations.sqlalchemy.record_sql_queries",
            fake_record_sql_queries,
        ):
            assert session.query(Person).first() == bob

    (event,) = events

    for span in event["spans"]:
        if span.get("op") == "db" and span.get("description").startswith(
            "SELECT person"
        ):
            data = span.get("data", {})

            assert SPANDATA.CODE_LINENO not in data
            assert SPANDATA.CODE_NAMESPACE not in data
            assert SPANDATA.CODE_FILEPATH not in data
            assert SPANDATA.CODE_FUNCTION not in data

            break
    else:
        raise AssertionError("No db span found")


def test_query_source_if_duration_over_threshold(sentry_init, capture_events):
    sentry_init(
        integrations=[SqlalchemyIntegration()],
        enable_tracing=True,
        enable_db_query_source=True,
        db_query_source_threshold_ms=100,
    )
    events = capture_events()

    with start_transaction(name="test_transaction", sampled=True):
        Base = declarative_base()  # noqa: N806

        class Person(Base):
            __tablename__ = "person"
            id = Column(Integer, primary_key=True)
            name = Column(String(250), nullable=False)

        engine = create_engine("sqlite:///:memory:")
        Base.metadata.create_all(engine)

        Session = sessionmaker(bind=engine)  # noqa: N806
        session = Session()

        bob = Person(name="Bob")
        session.add(bob)

        class fake_record_sql_queries:  # noqa: N801
            def __init__(self, *args, **kwargs):
                with record_sql_queries(*args, **kwargs) as span:
                    self.span = span

                self.span.start_timestamp = datetime(2024, 1, 1, microsecond=0)
                self.span.timestamp = datetime(2024, 1, 1, microsecond=101000)

            def __enter__(self):
                return self.span

            def __exit__(self, type, value, traceback):
                pass

        with mock.patch(
            "sentry_sdk.integrations.sqlalchemy.record_sql_queries",
            fake_record_sql_queries,
        ):
            assert session.query(Person).first() == bob

    (event,) = events

    for span in event["spans"]:
        if span.get("op") == "db" and span.get("description").startswith(
            "SELECT person"
        ):
            data = span.get("data", {})

            assert SPANDATA.CODE_LINENO in data
            assert SPANDATA.CODE_NAMESPACE in data
            assert SPANDATA.CODE_FILEPATH in data
            assert SPANDATA.CODE_FUNCTION in data

            assert type(data.get(SPANDATA.CODE_LINENO)) == int
            assert data.get(SPANDATA.CODE_LINENO) > 0
            assert (
                data.get(SPANDATA.CODE_NAMESPACE)
                == "tests.integrations.sqlalchemy.test_sqlalchemy"
            )
            assert data.get(SPANDATA.CODE_FILEPATH).endswith(
                "tests/integrations/sqlalchemy/test_sqlalchemy.py"
            )

            is_relative_path = data.get(SPANDATA.CODE_FILEPATH)[0] != os.sep
            assert is_relative_path

            assert (
                data.get(SPANDATA.CODE_FUNCTION)
                == "test_query_source_if_duration_over_threshold"
            )
            break
    else:
        raise AssertionError("No db span found")<|MERGE_RESOLUTION|>--- conflicted
+++ resolved
@@ -1,10 +1,6 @@
 import os
-<<<<<<< HEAD
-=======
-import pytest
-import sys
 from datetime import datetime
->>>>>>> c8e91720
+from unittest import mock
 
 import pytest
 from sqlalchemy import Column, ForeignKey, Integer, String, create_engine
@@ -19,11 +15,6 @@
 from sentry_sdk.serializer import MAX_EVENT_BYTES
 from sentry_sdk.tracing_utils import record_sql_queries
 from sentry_sdk.utils import json_dumps
-
-try:
-    from unittest import mock
-except ImportError:
-    import mock
 
 
 def test_orm_queries(sentry_init, capture_events):
